Source: kivy
Section: python
Priority: optional
Maintainer: Thomas-Karl Pietrowski <thopiekar@googlemail.com>
Uploaders: Kivy Launchpad-Team <ubuntu@kivy.org>
Build-Depends: debhelper (>= 7.0.50~), pkg-config,
<<<<<<< HEAD
               python-all-dev (>= 2.7),
               python3-deadsnakes-all-dev | python3-all-dev,
               python3.4-dev | python3.3-dev,
               python3.3-dev | python3.4-dev,
               python-pygame,
=======
               python-all-dev (>= 2.7),   python3-deadsnakes-dev | python3-all-dev,
>>>>>>> 4da32631
               python-nose,               python3-nose,
               python-coverage,
               python-sphinx,             python3-sphinx,
               cython,                    cython3,
               xvfb,
               libgl1-mesa-dev,
               libgles2-mesa-dev,
               libsdl-ttf2.0-dev,
               libgstreamer1.0-dev | libgstreamer0.10-dev,
               texlive-latex-base, texlive-latex-recommended, texlive-latex-extra, texlive-fonts-extra, texlive-fonts-recommended,
Standards-Version: 3.9.1
Homepage: http://kivy.org/
Vcs-Git:  https://github.com/kivy/kivy.git
X-Python-Version:  >= 2.7
X-Python3-Version: >= 3.3

Package: kivy
Architecture: all
Depends: kivy-doc      (> ${binary:Version}),
         kivy-examples (> ${binary:Version}),
         kivy-tools    (> ${binary:Version}),
         python-kivy   (> ${binary:Version}),
         python3-kivy  (> ${binary:Version})
Description: Kivy - Multimedia / Multitouch framework in Python
 This package includes all examples which can be found in the git repo.

Package: kivy-doc
Provides: kivy-docs, kivy-doc-pdf
Replaces: kivy-doc-pdf
Conflicts: kivy-doc-pdf
Architecture: all
Depends: ${misc:Depends},
         ${shlibs:Depends},
         ${python:Depends},
         kivy-doc-html     (= ${binary:Version}),
#         kivy-doc-pdf
Description: Kivy - Multimedia / Multitouch framework in Python
 This package includes all examples which can be found in the git repo.

Package: kivy-doc-html
Architecture: all
Depends: ${misc:Depends},
         ${shlibs:Depends},
         ${python:Depends},
         kivy-examples     (> ${binary:Version}),
         kivy-tools        (> ${binary:Version})
Description: Kivy - Multimedia / Multitouch framework in Python
 This package includes all examples which can be found in the git repo.

#Package: kivy-doc-pdf
#Architecture: all
#Depends: ${misc:Depends},
#         ${shlibs:Depends},
#         ${python:Depends},
#         kivy-examples,
#         kivy-tools
#Description: Kivy - Multimedia / Multitouch framework in Python
# This package includes all examples which can be found in the git repo.

Package: kivy-tools
Architecture: all
Depends: ${misc:Depends},
         ${shlibs:Depends},
         ${python:Depends},
         python-kivy (> ${binary:Version})
Description: Kivy - Multimedia / Multitouch framework in Python
 This package includes all tools shipped with kivy.

Package: kivy-examples
Provides: python-kivy-examples
Conflicts: python-kivy-examples
Architecture: all
Depends: ${misc:Depends},
         ${shlibs:Depends},
         ${python:Depends},
         python-kivy  (= ${binary:Version})
Description: Kivy - Multimedia / Multitouch framework in Python
 This package includes all examples which can be found in the git repo.

Package: python-kivy
Architecture: any
Depends: ${misc:Depends},
         ${python:Depends},
         python-kivy-common (= ${binary:Version}),
         python-kivy-bin    (= ${binary:Version}),
         python-docutils,
         python-pygame,
         python-pygments,
         python-gst0.10
Provides: ${python:Provides}
Description: Kivy - Multimedia / Multitouch framework in Python
 Kivy is an open source library for developing multi-touch applications. It is
 completely cross platform (Linux/OSX/Win/Android) and released under the terms
 of the GNU LGPL V3.
 .
 It comes with native support for many multi-touch input devices, a growing
 library of multi-touch aware widgets, hardware accelerated OpenGL drawing, and
 an architecture that is designed to let you focus on building custom and highly
 interactive applications as quickly and easily as possible.
 .
 Kivy is a mixed Python library with Cython code, to take advantage of its
 highly dynamic nature and use any of the thousands of high quality and open
 source python libraries out there, with the speed of C code.

Package: python-kivy-bin
Architecture: any
Depends: ${misc:Depends},
         ${shlibs:Depends},
         ${python:Depends},
         python-kivy  (= ${binary:Version})
Provides: ${python:Provides}
Description: Kivy - Multimedia / Multitouch framework in Python
 Kivy is an open source library for developing multi-touch applications. It is
 completely cross platform (Linux/OSX/Win/Android) and released under the terms
 of the GNU LGPL V3.
 .
 It comes with native support for many multi-touch input devices, a growing
 library of multi-touch aware widgets, hardware accelerated OpenGL drawing, and
 an architecture that is designed to let you focus on building custom and highly
 interactive applications as quickly and easily as possible.
 .
 Kivy is a mixed Python library with Cython code, to take advantage of its
 highly dynamic nature and use any of the thousands of high quality and open
 source python libraries out there, with the speed of C code.

Package: python-kivy-common
Architecture: any
Depends: ${misc:Depends},
         ${python:Depends},
         python-kivy  (= ${binary:Version})
Provides: ${python:Provides}
Description: Kivy - Multimedia / Multitouch framework in Python
 Kivy is an open source library for developing multi-touch applications. It is
 completely cross platform (Linux/OSX/Win/Android) and released under the terms
 of the GNU LGPL V3.
 .
 It comes with native support for many multi-touch input devices, a growing
 library of multi-touch aware widgets, hardware accelerated OpenGL drawing, and
 an architecture that is designed to let you focus on building custom and highly
 interactive applications as quickly and easily as possible.
 .
 Kivy is a mixed Python library with Cython code, to take advantage of its
 highly dynamic nature and use any of the thousands of high quality and open
 source python libraries out there, with the speed of C code.

Package: python3-kivy
Architecture: any
Depends: ${misc:Depends},
         ${python3:Depends},
         python3-kivy-common (= ${binary:Version}),
         python3-kivy-bin (= ${binary:Version}),
         python3-docutils,
         python3-pygame,
         python3-pygments,
         python-gst0.10
Provides: ${python3:Provides}
Description: Kivy - Multimedia / Multitouch framework in Python
 Kivy is an open source library for developing multi-touch applications. It is
 completely cross platform (Linux/OSX/Win/Android) and released under the terms
 of the GNU LGPL V3.
 .
 It comes with native support for many multi-touch input devices, a growing
 library of multi-touch aware widgets, hardware accelerated OpenGL drawing, and
 an architecture that is designed to let you focus on building custom and highly
 interactive applications as quickly and easily as possible.
 .
 Kivy is a mixed Python library with Cython code, to take advantage of its
 highly dynamic nature and use any of the thousands of high quality and open
 source python libraries out there, with the speed of C code.

Package: python3-kivy-bin
Architecture: any
Depends: ${misc:Depends},
         ${shlibs:Depends},
         ${python3:Depends},
         python3-kivy  (= ${binary:Version})
Provides: ${python3:Provides}
Description: Kivy - Multimedia / Multitouch framework in Python
 Kivy is an open source library for developing multi-touch applications. It is
 completely cross platform (Linux/OSX/Win/Android) and released under the terms
 of the GNU LGPL V3.
 .
 It comes with native support for many multi-touch input devices, a growing
 library of multi-touch aware widgets, hardware accelerated OpenGL drawing, and
 an architecture that is designed to let you focus on building custom and highly
 interactive applications as quickly and easily as possible.
 .
 Kivy is a mixed Python library with Cython code, to take advantage of its
 highly dynamic nature and use any of the thousands of high quality and open
 source python libraries out there, with the speed of C code.

Package: python3-kivy-common
Architecture: any
Depends: ${misc:Depends},
         ${python3:Depends},
         python3-kivy  (= ${binary:Version})
Provides: ${python3:Provides}
Description: Kivy - Multimedia / Multitouch framework in Python
 Kivy is an open source library for developing multi-touch applications. It is
 completely cross platform (Linux/OSX/Win/Android) and released under the terms
 of the GNU LGPL V3.
 .
 It comes with native support for many multi-touch input devices, a growing
 library of multi-touch aware widgets, hardware accelerated OpenGL drawing, and
 an architecture that is designed to let you focus on building custom and highly
 interactive applications as quickly and easily as possible.
 .
 Kivy is a mixed Python library with Cython code, to take advantage of its
 highly dynamic nature and use any of the thousands of high quality and open
 source python libraries out there, with the speed of C code.<|MERGE_RESOLUTION|>--- conflicted
+++ resolved
@@ -4,15 +4,8 @@
 Maintainer: Thomas-Karl Pietrowski <thopiekar@googlemail.com>
 Uploaders: Kivy Launchpad-Team <ubuntu@kivy.org>
 Build-Depends: debhelper (>= 7.0.50~), pkg-config,
-<<<<<<< HEAD
-               python-all-dev (>= 2.7),
-               python3-deadsnakes-all-dev | python3-all-dev,
-               python3.4-dev | python3.3-dev,
-               python3.3-dev | python3.4-dev,
+               python-all-dev (>= 2.7),   python3-deadsnakes-all-dev | python3-all-dev,
                python-pygame,
-=======
-               python-all-dev (>= 2.7),   python3-deadsnakes-dev | python3-all-dev,
->>>>>>> 4da32631
                python-nose,               python3-nose,
                python-coverage,
                python-sphinx,             python3-sphinx,
